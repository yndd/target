---
apiVersion: apiextensions.k8s.io/v1
kind: CustomResourceDefinition
metadata:
  annotations:
    controller-gen.kubebuilder.io/version: v0.9.0
  creationTimestamp: null
  name: targets.target.yndd.io
spec:
  group: target.yndd.io
  names:
    categories:
    - ndd
    - nddd
    kind: Target
    listKind: TargetList
    plural: targets
    shortNames:
    - t
    singular: target
  scope: Namespaced
  versions:
  - additionalPrinterColumns:
    - jsonPath: .status.conditions[?(@.kind=='Synced')].status
      name: SYNC
      type: string
    - jsonPath: .status.conditions[?(@.kind=='Ready')].status
      name: READY
      type: string
    - description: address to connect to the target'
      jsonPath: .spec.properties.config.address
      name: ADDRESS
      type: string
    - description: Protocol used to communicate to the target
      jsonPath: .spec.properties.config.protocol
      name: PROTOCOL
      type: string
    - description: VendorType of target
      jsonPath: .status.discoveryInfo.vendorType
      name: VENDORTYPE
      type: string
    - description: Platform of target
      jsonPath: .status.discoveryInfo.platform
      name: PLATFORM
      type: string
    - description: SW version of the target
      jsonPath: .status.discoveryInfo.swVersion
      name: SWVERSION
      type: string
    - description: macAddress of the target
      jsonPath: .status.discoveryInfo.macAddress
      name: MACADDRESS
      type: string
    - description: serialNumber of the target
      jsonPath: .status.discoveryInfo.serialNumber
      name: SERIALNBR
      type: string
    - description: serialNumber of the target
      jsonPath: .status.discoveryInfo.lastSeen
      name: LASTSEEN
      type: string
    - jsonPath: .metadata.creationTimestamp
      name: AGE
      type: date
    name: v1
    schema:
      openAPIV3Schema:
        description: Target is the Schema for the targets API
        properties:
          apiVersion:
            description: 'APIVersion defines the versioned schema of this representation
              of an object. Servers should convert recognized schemas to the latest
              internal value, and may reject unrecognized values. More info: https://git.k8s.io/community/contributors/devel/sig-architecture/api-conventions.md#resources'
            type: string
          kind:
            description: 'Kind is a string value representing the REST resource this
              object represents. Servers may infer this from the endpoint the client
              submits requests to. Cannot be updated. In CamelCase. More info: https://git.k8s.io/community/contributors/devel/sig-architecture/api-conventions.md#types-kinds'
            type: string
          metadata:
            type: object
          spec:
            description: TargetSpec struct
            properties:
              discoveryInfo:
                description: DiscoveryInfo
                properties:
                  hostname:
                    description: Host name of the target
                    type: string
                  lastSeen:
                    description: Last discovery time in nanoseconds
                    format: int64
                    type: integer
                  macAddress:
                    description: the Mac address of the target
                    type: string
                  platform:
                    description: the Kind of the target
                    type: string
                  serialNumber:
                    description: the Serial Number of the target
                    type: string
                  supportedEncodings:
                    description: Supported Encodings of the target
                    items:
                      type: string
                    type: array
                  swVersion:
                    description: SW version of the target
                    type: string
                  vendorType:
                    description: the VendorType of the target
                    type: string
                type: object
              properties:
                description: Properties define the properties of the Target
                properties:
                  allocation:
                    additionalProperties:
                      properties:
                        serviceIdentity:
                          type: string
                        serviceName:
                          type: string
                      type: object
                    type: object
                  config:
                    properties:
                      address:
                        type: string
                      credentialName:
                        type: string
                      encoding:
                        enum:
                        - unknown
                        - JSON
                        - JSON_IETF
                        - bytes
                        - protobuf
                        - ASCII
                        type: string
                      insecure:
                        type: boolean
                      protocol:
                        enum:
                        - unknown
                        - gnmi
                        - netconf
                        type: string
                      proxy:
                        type: string
                      skipVerify:
                        type: boolean
                      tlsCredentialName:
                        type: string
                    type: object
                  vendorType:
                    enum:
                    - unknown
                    - nokiaSRL
                    - nokiaSROS
                    type: string
                type: object
<<<<<<< HEAD
            type: object
          status:
            description: TargetStatus defines the observed state of TargetNode
            properties:
              conditions:
                description: Conditions of the resource.
                items:
                  description: A Condition that may apply to a resource
                  properties:
                    kind:
                      description: Type of this condition. At most one of each condition
                        type may apply to a resource at any point in time.
                      type: string
                    lastTransitionTime:
                      description: LastTransitionTime is the last time this condition
                        transitioned from one status to another.
                      format: date-time
                      type: string
                    message:
                      description: A Message containing details about this condition's
                        last transition from one status to another, if any.
                      type: string
                    reason:
                      description: A Reason for this condition's last transition from
                        one status to another.
                      type: string
                    status:
                      description: Status of this condition; is it currently True,
                        False, or Unknown?
                      type: string
                  required:
                  - kind
                  - lastTransitionTime
                  - reason
                  - status
                  type: object
                type: array
              controllerRef:
                description: identifies the controller reference of the target
                properties:
                  name:
                    description: Name of the referenced object.
                    type: string
                required:
                - name
=======
              status:
                description: TargetStatus defines the observed state of TargetNode
                properties:
                  conditions:
                    description: Conditions of the resource.
                    items:
                      description: A Condition that may apply to a resource
                      properties:
                        kind:
                          description: Type of this condition. At most one of each
                            condition type may apply to a resource at any point in
                            time.
                          type: string
                        lastTransitionTime:
                          description: LastTransitionTime is the last time this condition
                            transitioned from one status to another.
                          format: date-time
                          type: string
                        message:
                          description: A Message containing details about this condition's
                            last transition from one status to another, if any.
                          type: string
                        reason:
                          description: A Reason for this condition's last transition
                            from one status to another.
                          type: string
                        status:
                          description: Status of this condition; is it currently True,
                            False, or Unknown?
                          type: string
                      required:
                      - kind
                      - lastTransitionTime
                      - reason
                      - status
                      type: object
                    type: array
                  controllerRef:
                    description: identifies the controller reference of the target
                    properties:
                      name:
                        description: Name of the referenced object.
                        type: string
                    required:
                    - name
                    type: object
                  discoveryInfo:
                    description: identifies the operational information of the target
                    properties:
                      hostname:
                        description: Host name of the target
                        type: string
                      lastSeen:
                        description: Last discovery time in nanoseconds
                        format: int64
                        type: integer
                      macAddress:
                        description: the Mac address of the target
                        type: string
                      platform:
                        description: the Kind of the target
                        type: string
                      serialNumber:
                        description: the Serial Number of the target
                        type: string
                      supportedEncodings:
                        description: Supported Encodings of the target
                        items:
                          type: string
                        type: array
                      swVersion:
                        description: SW version of the target
                        type: string
                      vendorType:
                        description: the VendorType of the target
                        type: string
                    type: object
>>>>>>> 19f33909
                type: object
            type: object
        type: object
    served: true
    storage: true
    subresources:
      status: {}<|MERGE_RESOLUTION|>--- conflicted
+++ resolved
@@ -162,132 +162,6 @@
                     - nokiaSROS
                     type: string
                 type: object
-<<<<<<< HEAD
-            type: object
-          status:
-            description: TargetStatus defines the observed state of TargetNode
-            properties:
-              conditions:
-                description: Conditions of the resource.
-                items:
-                  description: A Condition that may apply to a resource
-                  properties:
-                    kind:
-                      description: Type of this condition. At most one of each condition
-                        type may apply to a resource at any point in time.
-                      type: string
-                    lastTransitionTime:
-                      description: LastTransitionTime is the last time this condition
-                        transitioned from one status to another.
-                      format: date-time
-                      type: string
-                    message:
-                      description: A Message containing details about this condition's
-                        last transition from one status to another, if any.
-                      type: string
-                    reason:
-                      description: A Reason for this condition's last transition from
-                        one status to another.
-                      type: string
-                    status:
-                      description: Status of this condition; is it currently True,
-                        False, or Unknown?
-                      type: string
-                  required:
-                  - kind
-                  - lastTransitionTime
-                  - reason
-                  - status
-                  type: object
-                type: array
-              controllerRef:
-                description: identifies the controller reference of the target
-                properties:
-                  name:
-                    description: Name of the referenced object.
-                    type: string
-                required:
-                - name
-=======
-              status:
-                description: TargetStatus defines the observed state of TargetNode
-                properties:
-                  conditions:
-                    description: Conditions of the resource.
-                    items:
-                      description: A Condition that may apply to a resource
-                      properties:
-                        kind:
-                          description: Type of this condition. At most one of each
-                            condition type may apply to a resource at any point in
-                            time.
-                          type: string
-                        lastTransitionTime:
-                          description: LastTransitionTime is the last time this condition
-                            transitioned from one status to another.
-                          format: date-time
-                          type: string
-                        message:
-                          description: A Message containing details about this condition's
-                            last transition from one status to another, if any.
-                          type: string
-                        reason:
-                          description: A Reason for this condition's last transition
-                            from one status to another.
-                          type: string
-                        status:
-                          description: Status of this condition; is it currently True,
-                            False, or Unknown?
-                          type: string
-                      required:
-                      - kind
-                      - lastTransitionTime
-                      - reason
-                      - status
-                      type: object
-                    type: array
-                  controllerRef:
-                    description: identifies the controller reference of the target
-                    properties:
-                      name:
-                        description: Name of the referenced object.
-                        type: string
-                    required:
-                    - name
-                    type: object
-                  discoveryInfo:
-                    description: identifies the operational information of the target
-                    properties:
-                      hostname:
-                        description: Host name of the target
-                        type: string
-                      lastSeen:
-                        description: Last discovery time in nanoseconds
-                        format: int64
-                        type: integer
-                      macAddress:
-                        description: the Mac address of the target
-                        type: string
-                      platform:
-                        description: the Kind of the target
-                        type: string
-                      serialNumber:
-                        description: the Serial Number of the target
-                        type: string
-                      supportedEncodings:
-                        description: Supported Encodings of the target
-                        items:
-                          type: string
-                        type: array
-                      swVersion:
-                        description: SW version of the target
-                        type: string
-                      vendorType:
-                        description: the VendorType of the target
-                        type: string
-                    type: object
->>>>>>> 19f33909
-                type: object
             type: object
         type: object
     served: true
