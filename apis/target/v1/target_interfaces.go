/*
Copyright 2021 NDD.

Licensed under the Apache License, Version 2.0 (the "License");
you may not use this file except in compliance with the License.
You may obtain a copy of the License at

    http://www.apache.org/licenses/LICENSE-2.0

Unless required by applicable law or agreed to in writing, software
distributed under the License is distributed on an "AS IS" BASIS,
WITHOUT WARRANTIES OR CONDITIONS OF ANY KIND, either express or implied.
See the License for the specific language governing permissions and
limitations under the License.
*/
package v1

import (
	nddv1 "github.com/yndd/ndd-runtime/apis/common/v1"
)

/*
var _ TgList = &TargetList{}

// +k8s:deepcopy-gen=false
type TgList interface {
	client.ObjectList

	GetTargets() []Tg
}

func (x *TargetList) GetTargets() []Tg {
	xs := make([]Tg, len(x.Items))
	for i, r := range x.Items {
		r := r // Pin range variable so we can take its address.
		xs[i] = &r
	}
	return xs
}

var _ Tg = &Target{}
// +k8s:deepcopy-gen=false
type Tg interface {
	resource.Object
	resource.Conditioned

	GetControllerReference() nddv1.Reference
	SetControllerReference(c nddv1.Reference)

	GetSpec() (*ygotnddtarget.NddTarget_TargetEntry, error)

	GetDiscoveryInfo() DiscoveryInfo
	SetDiscoveryInfo(dd *DiscoveryInfo)
}
*/

// GetCondition of this Network Node.
func (t *Target) GetCondition(ct nddv1.ConditionKind) nddv1.Condition {
	return t.Spec.Status.GetCondition(ct)
}

// SetConditions of the Network Node.
func (t *Target) SetConditions(c ...nddv1.Condition) {
	t.Spec.Status.SetConditions(c...)
}

// GetControllerReference of the Network Node.
func (t *Target) GetControllerReference() nddv1.Reference {
	return t.Spec.Status.ControllerRef
}

// SetControllerReference of the Network Node.
func (t *Target) SetControllerReference(c nddv1.Reference) {
	t.Spec.Status.ControllerRef = c
}

/*
func (t *Target) GetSpec() (*ygotnddtarget.NddTarget_TargetEntry, error) {
	validatedGoStruct, err := m.NewConfigStruct(t.Spec.Properties.Raw, true)
	if err != nil {
		return nil, err
	}
	targetEntry, ok := validatedGoStruct.(*ygotnddtarget.NddTarget_TargetEntry)
	if !ok {
		return nil, errors.New("wrong object ndd target entry")
	}

	return targetEntry, nil
}
*/

<<<<<<< HEAD
func (t *Target) GetDiscoveryInfo() *DiscoveryInfo {
	return t.Spec.DiscoveryInfo
}

func (t *Target) SetDiscoveryInfo(dd *DiscoveryInfo) {
	t.Spec.DiscoveryInfo = dd
=======
func (t *Target) GetDiscoveryInfo() DiscoveryInfo {
	return *t.Spec.Status.DiscoveryInfo
}

func (t *Target) SetDiscoveryInfo(dd *DiscoveryInfo) {
	t.Spec.Status.DiscoveryInfo = dd
>>>>>>> 19f33909
}<|MERGE_RESOLUTION|>--- conflicted
+++ resolved
@@ -89,19 +89,11 @@
 }
 */
 
-<<<<<<< HEAD
 func (t *Target) GetDiscoveryInfo() *DiscoveryInfo {
 	return t.Spec.DiscoveryInfo
 }
 
 func (t *Target) SetDiscoveryInfo(dd *DiscoveryInfo) {
 	t.Spec.DiscoveryInfo = dd
-=======
-func (t *Target) GetDiscoveryInfo() DiscoveryInfo {
-	return *t.Spec.Status.DiscoveryInfo
-}
 
-func (t *Target) SetDiscoveryInfo(dd *DiscoveryInfo) {
-	t.Spec.Status.DiscoveryInfo = dd
->>>>>>> 19f33909
 }