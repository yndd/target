--- conflicted
+++ resolved
@@ -25,12 +25,8 @@
 type TargetSpec struct {
 	// Properties define the properties of the Target
 	Properties *TargetProperties `json:"properties,omitempty"`
-<<<<<<< HEAD
 	// DiscoveryInfo
 	DiscoveryInfo *DiscoveryInfo `json:"discoveryInfo,omitempty"`
-=======
-	Status     *TargetStatus     `json:"status,omitempty"`
->>>>>>> 19f33909
 }
 
 // TargetStatus defines the observed state of TargetNode
@@ -39,11 +35,6 @@
 	nddv1.ConditionedStatus `json:",inline"`
 	// identifies the controller reference of the target
 	ControllerRef nddv1.Reference `json:"controllerRef,omitempty"`
-<<<<<<< HEAD
-=======
-	// identifies the operational information of the target
-	DiscoveryInfo *DiscoveryInfo `json:"discoveryInfo,omitempty"`
->>>>>>> 19f33909
 }
 
 // TargetProperties define the properties of the Target
